--- conflicted
+++ resolved
@@ -19,6 +19,7 @@
 #include <stdlib.h>
 #include <sys/types.h>
 #include <limits.h>
+#include <setjmp.h>
 #ifdef _MSC_VER
 #define PATH_MAX MAX_PATH
 #define strdup(x) _strdup(x)
@@ -189,11 +190,7 @@
     fclose(fp);
     return filename;
   }
-<<<<<<< HEAD
-#endif  
-=======
 #endif
->>>>>>> a846780f
   /* when absolute path */
   if (*fname == '/') {
     fp = fopen(fname, "r");
