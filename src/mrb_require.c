--- conflicted
+++ resolved
@@ -378,12 +378,8 @@
   char entry_irep[PATH_MAX] = {0};
   typedef void (*fn_mrb_gem_init)(mrb_state *mrb);
 
-<<<<<<< HEAD
-  //printf( "require:load_so_file: `%s`\n", RSTRING_PTR(filepath)) ;
-=======
   char const * filepath = RSTRING_PTR(mrb_filepath);
   //printf( "require:load_so_file: %s\n", filepath) ;
->>>>>>> f16b250d
 
   #ifdef OS_WINDOWS
   HMODULE handle = LoadLibrary(filepath);
@@ -393,11 +389,7 @@
 
   if ( handle == NULL ) {
     //printf( "require:load_so_file: null handle, check error\n" ) ;
-<<<<<<< HEAD
-    CheckError( RSTRING_PTR(filepath), mrb ) ;
-=======
     CheckError( filepath, mrb ) ;
->>>>>>> f16b250d
     char message[1024] ;
     snprintf( message, 1023, "failed to load %s, open return a NULL pointer\n", filepath );
     printf( "%s", message ) ;
@@ -432,11 +424,7 @@
   }
 
   if ( addr_entry != NULL ) {
-<<<<<<< HEAD
-    //printf( "Attach %s from library %s\n", entry, filepath );
-=======
     //printf( "Attach %s from library %s\n", entry, mrb_filepath );
->>>>>>> f16b250d
     fn_mrb_gem_init fn = (fn_mrb_gem_init) addr_entry;
     int ai = mrb_gc_arena_save(mrb);
     fn(mrb);
@@ -444,11 +432,7 @@
   }
 
   if ( addr_entry_irep != NULL ) {
-<<<<<<< HEAD
-    //printf( "Attach %s from library %s\n", entry_irep, filepath );
-=======
     //printf( "Attach %s from library %s\n", entry_irep, mrb_filepath );
->>>>>>> f16b250d
     uint8_t const * data = (uint8_t const *) addr_entry_irep;
     mrb_load_irep_data(mrb, data);
   }
